--- conflicted
+++ resolved
@@ -136,15 +136,13 @@
 	// If NoDial is true, the server will not dial any peers.
 	NoDial bool `toml:",omitempty"`
 
-<<<<<<< HEAD
-	EnableNodePermission bool `toml:",omitempty"`
-
-	DataDir string `toml:",omitempty"`
-=======
 	// If EnableMsgEvents is set then the server will emit PeerEvents
 	// whenever a message is sent to or received from a peer
 	EnableMsgEvents bool
->>>>>>> 1db4ecdc
+
+	EnableNodePermission bool `toml:",omitempty"`
+
+	DataDir string `toml:",omitempty"`
 }
 
 // Server manages all peer connections.
